name: Build

on:
  workflow_dispatch:
    inputs:
      environment:
        description: 'CRM environment from where you want to export solution'
        required: true
        default: Build
        type: environment
      solution_name:
        description: 'CRM solution you want to export and import'
        required: true
<<<<<<< HEAD
        default: DQT20
=======
        default: DummyforCICD
>>>>>>> 2c360ea6
      solution_exported_folder:
        description: 'folder name for staging the exported solution *do not change*'
        required: true
        default: out/exported/
      solution_folder:
        description: 'staging the unpacked solution folder before check-in *do not change*'
        required: true
        default: out/solutions/
      solution_target_folder:
       description: 'folder name to be created and checked in *do not change*'
       required: true
       default: solutions

jobs:
  export:
<<<<<<< HEAD
    name: Export solution
=======
    name: Export
>>>>>>> 2c360ea6
    runs-on: windows-latest
    environment: ${{ github.event.inputs.environment }}
    steps:
    - name: gitConfig
      run: |
        git config --global core.longpaths true

    - uses: actions/checkout@v2

    - uses: Azure/login@v1
      with:
          creds: ${{ secrets.AZURE_CREDENTIALS }}

    - uses: DfE-Digital/keyvault-yaml-secret@v1.0.1
      id: CRM
      with:
        keyvault: ${{ secrets.KEYVAULT_NAME }}
        secret: CRM
        key: CRM_URL, CRM_APP_ID, CRM_APP_SECRET, CRM_TENANT_ID

    - name: Export unmanaged solution
      uses: microsoft/powerplatform-actions/export-solution@v0
      with:
        environment-url: ${{ steps.CRM.outputs.CRM_URL }}
        app-id: ${{ steps.CRM.outputs.CRM_APP_ID  }}
        client-secret: ${{ steps.CRM.outputs.CRM_APP_SECRET  }}
        tenant-id: ${{ steps.CRM.outputs.CRM_TENANT_ID  }}
        solution-name: ${{ github.event.inputs.solution_name }}
        solution-output-file: ${{ github.event.inputs.solution_exported_folder}}/${{ github.event.inputs.solution_name }}.zip

    - name: Unpack unmanaged solution
      uses: microsoft/powerplatform-actions/unpack-solution@v0
      with:
        solution-file: ${{ github.event.inputs.solution_exported_folder}}/${{ github.event.inputs.solution_name }}.zip
        solution-folder: ${{ github.event.inputs.solution_folder}}/${{ github.event.inputs.solution_name }}

    - name: branch-solution, prepare it for a PullRequest
      uses: microsoft/powerplatform-actions/branch-solution@0.4.0
      with:
        solution-folder: ${{ github.event.inputs.solution_folder}}/${{ github.event.inputs.solution_name }}
        solution-target-folder: ${{ github.event.inputs.solution_target_folder}}/${{ github.event.inputs.solution_name }}
        repo-token: ${{ secrets.GITHUB_TOKEN }}
<<<<<<< HEAD
        allow-empty-commit: true
=======
        allow-empty-commit: true
>>>>>>> 2c360ea6
<|MERGE_RESOLUTION|>--- conflicted
+++ resolved
@@ -11,11 +11,7 @@
       solution_name:
         description: 'CRM solution you want to export and import'
         required: true
-<<<<<<< HEAD
         default: DQT20
-=======
-        default: DummyforCICD
->>>>>>> 2c360ea6
       solution_exported_folder:
         description: 'folder name for staging the exported solution *do not change*'
         required: true
@@ -31,11 +27,7 @@
 
 jobs:
   export:
-<<<<<<< HEAD
     name: Export solution
-=======
-    name: Export
->>>>>>> 2c360ea6
     runs-on: windows-latest
     environment: ${{ github.event.inputs.environment }}
     steps:
@@ -78,8 +70,5 @@
         solution-folder: ${{ github.event.inputs.solution_folder}}/${{ github.event.inputs.solution_name }}
         solution-target-folder: ${{ github.event.inputs.solution_target_folder}}/${{ github.event.inputs.solution_name }}
         repo-token: ${{ secrets.GITHUB_TOKEN }}
-<<<<<<< HEAD
         allow-empty-commit: true
-=======
-        allow-empty-commit: true
->>>>>>> 2c360ea6
+        